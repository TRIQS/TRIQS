from cpp2py.wrap_generator import *
import re

module = module_(full_name = "triqs.gf.meshes", doc = "All the meshes", app_name="triqs")

module.add_imports("triqs.lattice.lattice_tools")

module.add_include("<triqs/mesh.hpp>")

module.add_include("<cpp2py/converters/string.hpp>")
module.add_include("<cpp2py/converters/vector.hpp>")
module.add_include("<cpp2py/converters/function.hpp>")
module.add_include("<cpp2py/converters/optional.hpp>")
module.add_include("<cpp2py/converters/pair.hpp>")

module.add_include("<triqs/cpp2py_converters.hpp>")

module.add_using("namespace triqs::arrays")
module.add_using("namespace triqs::mesh")
module.add_preamble("""
""")

## --------------------------------------------------
##                    WARNING
# The names of the Meshes MUST be MeshXXX, with XXX = ImFreq, ...
# where XXX is the name appearing in hdf5 in multivar mesh (gf/h5.hpp, gf_h5_name trait).
## --------------------------------------------------


########################
##   enums
########################

module.add_enum(c_name = "triqs::mesh::imfreq::option",
         c_namespace = "",
         values = ["imfreq::option::all_frequencies","imfreq::option::positive_frequencies_only"])

########################
##   Mesh generic
########################

<<<<<<< HEAD
def make_mesh(py_type, c_tag, doc="", with_values=True):
=======
def make_mesh(py_type, c_tag, index_type='long', doc="", serializable="tuple"):
>>>>>>> 3afa658b

    m = class_( py_type = py_type,
            c_type = "%s"%c_tag,
            c_type_absolute = "triqs::mesh::%s"%c_tag,
            hdf5 = True,
<<<<<<< HEAD
            serializable= "h5",
=======
            serializable= serializable,
>>>>>>> 3afa658b
            is_printable= True,
            comparisons = "== !=",
            doc = doc
           )

    m.add_method(f"{c_tag}::datidx_t to_datidx({c_tag}::idx_t idx)", doc = "index -> data index")
    m.add_method(f"{c_tag}::idx_t to_idx({c_tag}::datidx_t datidx)", doc = "data index -> index")
    m.add_getitem(signature = f"{c_tag}::mesh_point_t operator[]({c_tag}::datidx_t datidx)", doc = "Get a mesh-point given the data index")
    m.add_len(calling_pattern = "int result = self_c.size()", doc = "Size of the mesh")

    m.add_iterator()

    if with_values:
        m.add_method("PyObject * values()",
                     calling_pattern = """
                        static auto cls = pyref::get_class("triqs.gf", "MeshValueGenerator", /* raise_exception */ true);
                        pyref args = PyTuple_Pack(1, self);
                        auto result = PyObject_CallObject(cls, args);
                     """, doc = "A numpy array of all the values of the mesh points")
        m.add_method(f"{c_tag}::value_t to_value({c_tag}::idx_t idx)", doc = "index -> value")

    m.add_method_copy()
    m.add_method_copy_from()

    return m

########################
##   MeshImFreq
########################

m = make_mesh( py_type = "MeshImFreq", c_tag = "imfreq",
        doc="""Mesh of Matsubara frequencies

        Parameters
        ----------
        beta : float
            Inverse temperature
        S : str
            Statistic, 'Fermion' or 'Boson'
        n_iw : int [default=1025]
            Number of positive Matsubara frequencies
        """)
m.add_constructor(signature = "(double beta, statistic_enum S, int n_iw=1025)")
m.add_constructor(signature = "(double beta, statistic_enum S, int n_max)")
m.add_constructor(signature = "(double beta, statistic_enum statistic, int n_iw)")
m.add_method("""int last_idx()""")
m.add_method("""int first_idx()""")
m.add_method("""bool positive_only()""")
m.add_method("""void set_tail_fit_parameters(double tail_fraction, int n_tail_max = 30, std::optional<int> expansion_order = {})""")
m.add_property(name = "beta",
               getter = cfunction(calling_pattern="double result = self_c.beta",
               signature = "double()",
               doc = "Inverse temperature"))
m.add_property(name = "statistic",
               getter = cfunction(calling_pattern="statistic_enum result = self_c.statistic", signature = "statistic_enum()"),
               doc = "Statistic")
m.add_call(signature = "dcomplex (long n)", calling_pattern = " auto result = dcomplex{0, (2*n + self_c.statistic)*M_PI/self_c.beta}", doc = "")

module.add_class(m)

########################
##   MeshDLRImFreq
########################

m = make_mesh( py_type = "MeshDLRImFreq", c_tag = "dlr_imfreq", serializable="h5",
        doc="""Mesh of DLR Matsubara frequencies

        Parameters
        ----------
        beta : float
            Inverse temperature
        S : str
            Statistic, 'Fermion' or 'Boson'
        n_iw : int [default=1025]
            Number of positive Matsubara frequencies
        """)
m.add_constructor(signature = "(double beta, statistic_enum S, double lambda, double eps)")
m.add_property(name = "beta",
               getter = cfunction(calling_pattern="double result = self_c.domain().beta",
               signature = "double()",
               doc = "Inverse temperature"))
m.add_property(name = "statistic",
               getter = cfunction(calling_pattern="statistic_enum result = self_c.domain().statistic", signature = "statistic_enum()"),
               doc = "Statistic")
m.add_property(name = "size",
               getter = cfunction(calling_pattern="long result = self_c.size()",
               signature = "long()",
               doc = "DLR rank"))
m.add_property(name = "__len__",
               getter = cfunction(calling_pattern="long result = self_c.size()",
               signature = "long()",
               doc = "DLR rank"))
m.add_property(name = "eps",
               getter = cfunction(calling_pattern="double result = self_c.eps()",
               signature = "double()",
               doc = "DLR epsilon accuracy"))
m.add_property(name = "lamb",
               getter = cfunction(calling_pattern="double result = self_c.lambda()",
               signature = "double()",
               doc = "DLR lambda parameter"))

module.add_class(m)

########################
##   MeshImTime
########################

m = make_mesh(py_type = "MeshImTime", c_tag = "imtime",
        doc =  """Mesh of imaginary times

        Mesh-points are evenly distributed in the interval [0,beta]
        including points at both edges.

        Parameters
        ----------
        beta : float
            Inverse temperature
        S : str
            Statistic, 'Fermion' or 'Boson'
        n_tau : int
            Number of mesh-points
        """)
m.add_constructor(signature = "(double beta, statistic_enum S, int n_tau)")
m.add_constructor(signature = "(double beta, statistic_enum S, int n_max)")
m.add_constructor(signature = "(double beta, statistic_enum statistic, int n_tau)")
m.add_property(name = "beta",
               getter = cfunction(calling_pattern="double result = self_c.beta",
               signature = "double()",
               doc = "Inverse temperature"))
m.add_property(name = "statistic",
               getter = cfunction(calling_pattern="statistic_enum result = self_c.statistic", signature = "statistic_enum()"),
               doc = "Statistic")

module.add_class(m)

########################
##   MeshDLRImTime
########################

m = make_mesh(py_type = "MeshDLRImTime", c_tag = "dlr_imtime", serializable="h5",
        doc =  """Mesh of DLR imaginary times

        Mesh-points are evenly distributed in the interval [0,beta]
        including points at both edges.

        Parameters
        ----------
        beta : float
            Inverse temperature
        S : str
            Statistic, 'Fermion' or 'Boson'
        n_tau : int
            Number of mesh-points
        """)
m.add_constructor(signature = "(double beta, statistic_enum S, double lambda, double eps)")
m.add_property(name = "beta",
               getter = cfunction(calling_pattern="double result = self_c.domain().beta",
               signature = "double()",
               doc = "Inverse temperature"))
m.add_property(name = "statistic",
               getter = cfunction(calling_pattern="statistic_enum result = self_c.domain().statistic", signature = "statistic_enum()"),
               doc = "Statistic")
m.add_property(name = "size",
               getter = cfunction(calling_pattern="long result = self_c.size()",
               signature = "long()",
               doc = "DLR rank"))
m.add_property(name = "__len__",
               getter = cfunction(calling_pattern="long result = self_c.size()",
               signature = "long()",
               doc = "DLR rank"))
m.add_property(name = "eps",
               getter = cfunction(calling_pattern="double result = self_c.eps()",
               signature = "double()",
               doc = "DLR epsilon accuracy"))
m.add_property(name = "lamb",
               getter = cfunction(calling_pattern="double result = self_c.lambda()",
               signature = "double()",
               doc = "DLR lambda parameter"))

module.add_class(m)

########################
##   MeshDLRCoeffs
########################

m = make_mesh(py_type = "MeshDLRCoeffs", c_tag = "dlr_coeffs", serializable="h5",
        doc =  """Mesh of DLR imaginary times

        Mesh-points are evenly distributed in the interval [0,beta]
        including points at both edges.

        Parameters
        ----------
        beta : float
            Inverse temperature
        S : str
            Statistic, 'Fermion' or 'Boson'
        n_tau : int
            Number of mesh-points
        """)
m.add_constructor(signature = "(double beta, statistic_enum S, double lambda, double eps)")
m.add_property(name = "beta",
               getter = cfunction(calling_pattern="double result = self_c.domain().beta",
               signature = "double()",
               doc = "Inverse temperature"))
m.add_property(name = "statistic",
               getter = cfunction(calling_pattern="statistic_enum result = self_c.domain().statistic", signature = "statistic_enum()"),
               doc = "Statistic")
m.add_property(name = "size",
               getter = cfunction(calling_pattern="long result = self_c.size()",
               signature = "long()",
               doc = "DLR rank"))
m.add_property(name = "__len__",
               getter = cfunction(calling_pattern="long result = self_c.size()",
               signature = "long()",
               doc = "DLR rank"))
m.add_property(name = "eps",
               getter = cfunction(calling_pattern="double result = self_c.eps()",
               signature = "double()",
               doc = "DLR epsilon accuracy"))
m.add_property(name = "lamb",
               getter = cfunction(calling_pattern="double result = self_c.lambda()",
               signature = "double()",
               doc = "DLR lambda parameter"))

module.add_class(m)

########################
##   MeshLegendre
########################

# the mesh
m = make_mesh( py_type = "MeshLegendre", c_tag = "triqs::mesh::legendre", with_values = False,
        doc =  """Mesh representing Legendre polynomials with degrees in the interval [0,max_n]

        Parameters
        ----------
        beta : float
            Inverse temperature
        S : str
            Statistic, 'Fermion' or 'Boson'
        max_n : int
            Largest degree
        """)
m.add_constructor(signature = "(double beta, statistic_enum S, int max_n)")
m.add_constructor(signature = "(double beta, statistic_enum S, int n_max)")
m.add_constructor(signature = "(double beta, statistic_enum statistic, int max_n)")
m.add_property(name = "beta",
               getter = cfunction(calling_pattern="double result = self_c.beta",
               signature = "double()",
               doc = "Inverse temperature"))
m.add_property(name = "statistic",
               getter = cfunction(calling_pattern="statistic_enum result = self_c.statistic", signature = "statistic_enum()"),
               doc = "Statistic")

module.add_class(m)

########################
##   MeshReFreq
########################

m = make_mesh(py_type = "MeshReFreq", c_tag = "refreq",
        doc =  """Mesh of real frequencies

        Frequencies are evenly distributed in the interval [w_min, w_max]
        including values at both edges.

        Parameters (Option 1)
        ---------------------
        window : pair of float
            The frequency interval
        n_w : int
            Number of frequencies

        Parameters (Option 2)
        ---------------------
        w_min : float
            Smallest frequency
        w_max : float
            Largest frequency
        n_w : int
            Number of frequencies
        """)
m.add_constructor(signature = "(double w_min, double w_max, int n_w)")
m.add_constructor(signature = "(double w_min, double w_max, int n_max)")

m.add_constructor(signature = "(std::pair<double, double> window, int n_w)")

m.add_property(name = "w_min",
               getter = cfunction(calling_pattern="double result = self_c.w_min()",
               signature = "double()",
               doc = "Smallest frequency"))

m.add_property(name = "w_max",
               getter = cfunction(calling_pattern="double result = self_c.w_max()",
               signature = "double()",
               doc = "Largest frequency"))

m.add_property(name = "delta",
               getter = cfunction(calling_pattern="double result = self_c.delta()",
               signature = "double()",
               doc = "The mesh-spacing"))

module.add_class(m)

########################
##   MeshReTime
########################

m = make_mesh(py_type = "MeshReTime", c_tag = "retime",
        doc =  """Mesh of real times

        Times are evenly distributed in the interval [t_min, t_max]
        including values at both edges.

        Parameters (Option 1)
        ---------------------
        window : pair of float
            The time interval
        n_t : int
            Number of time-points

        Parameters (Option 2)
        ---------------------
        t_min : float
            Smallest time
        t_max : float
            Largest time
        n_t : int
            Number of time-points
        """)
m.add_constructor(signature = "(double t_min, double t_max, int n_t)")
m.add_constructor(signature = "(double t_min, double t_max, int n_max)")

m.add_constructor(signature = "(std::pair<double, double> window, int n_t)")

m.add_property(name = "t_min",
               getter = cfunction(calling_pattern="double result = self_c.t_min()",
               signature = "double()",
               doc = "Smallest time"))

m.add_property(name = "t_max",
               getter = cfunction(calling_pattern="double result = self_c.t_max()",
               signature = "double()",
               doc = "Largest time"))

m.add_property(name = "delta",
               getter = cfunction(calling_pattern="double result = self_c.delta()",
               signature = "double()",
               doc = "The mesh-spacing"))

module.add_class(m)

########################
##   MeshBrZone
########################

m = make_mesh( py_type = "MeshBrZone", c_tag = "brzone",
        doc =  """Momentum mesh on a BrillouinZone)

        The unit vectors $U$ of the mesh are constructed such that

        $$K = N * U$$

        where $K$ is the reciprocal matrix and $N$ the periodization matrix.

        Parameters (Option 1)
        ---------------------
        bz : BrillouinZone
            The underlying Brillouin Zone
        N: Diagonal numpy.ndarray of integers, shape=(3,3)
            The periodization matrix

        Parameters (Option 2)
        ---------------------
        bz : BrillouinZone
            The underlying Brillouin Zone
        n_k : int
            Number of mesh-points in each reciprocal direction
        """)
m.add_constructor(signature = "(triqs::lattice::brillouin_zone bz, matrix_view<long> N)")
m.add_constructor(signature = "(triqs::lattice::brillouin_zone bz, int n_k)")

m.add_method("std::array<long,3> closest_idx(vector_const_view<double> v)", doc = "Mesh Index closest to the vector")

m.add_property(getter = cfunction("std::array<long,3> dims()"), doc = "Linear dimensions")
m.add_property(getter = cfunction("matrix_const_view<double> units()"), doc = "Matrix containing mesh basis vectors as rows")
m.add_property(getter = cfunction("triqs::lattice::brillouin_zone bz()"), doc = "The brillouin_zone")

module.add_class(m)

########################
##   MeshCycLat
########################

m = make_mesh( py_type = "MeshCycLat", c_tag = "cyclat",
        doc =  """Mesh with finite periodicity on a BravaisLattice

        Parameters (Option 1)
        ---------------------
        bl : BravaisLattice
            The underlying Bravais Lattice
        N : diagonal numpy.ndarray of integers, shape=(3,3)
            The periodization matrix

        Parameters (Option 2)
        ---------------------
        bl : BravaisLattice
            The underlying Bravais Lattice
        L : int
            Number of mesh-points in each spacial direction
        """)
m.add_constructor(signature = "(triqs::lattice::bravais_lattice b, matrix_view<long> periodization_matrix)")
m.add_constructor(signature = "(triqs::lattice::bravais_lattice b, int L)")
m.add_constructor(signature = "(int L1, int L2, int L3)")

m.add_property(getter = cfunction("std::array<long,3> dims()"), doc = "Extent of each dimension")
m.add_property(getter = cfunction("matrix_const_view<double> units()"), doc = "Matrix containing mesh basis vectors as rows")
m.add_property(getter = cfunction("triqs::lattice::bravais_lattice lattice()"), doc = "The bravais_lattice")

module.add_class(m)

############################
##   Mesh Factory Functions
############################

# ---------------------- make_adjoint_mesh --------------------
module.add_function("imfreq triqs::mesh::make_adjoint_mesh(imtime m, int n_iw = -1)", doc = "Create the adjoint iw-mesh")
module.add_function("imtime triqs::mesh::make_adjoint_mesh(imfreq m, int n_tau = -1)", doc = "Create the adjoint tau-mesh")
module.add_function("refreq triqs::mesh::make_adjoint_mesh(retime m, bool shift_half_bin = false)", doc = "Create the adjoint w-mesh")
module.add_function("retime triqs::mesh::make_adjoint_mesh(refreq m, bool shift_half_bin = false)", doc = "Create the adjoint t-mesh")
module.add_function("brzone triqs::mesh::make_adjoint_mesh(cyclat m)", doc = "Create the adjoint k-mesh")
module.add_function("cyclat triqs::mesh::make_adjoint_mesh(brzone m)", doc = "Create the adjoint r-mesh")

##   Code generation
module.generate_code()<|MERGE_RESOLUTION|>--- conflicted
+++ resolved
@@ -39,21 +39,13 @@
 ##   Mesh generic
 ########################
 
-<<<<<<< HEAD
 def make_mesh(py_type, c_tag, doc="", with_values=True):
-=======
-def make_mesh(py_type, c_tag, index_type='long', doc="", serializable="tuple"):
->>>>>>> 3afa658b
 
     m = class_( py_type = py_type,
             c_type = "%s"%c_tag,
             c_type_absolute = "triqs::mesh::%s"%c_tag,
             hdf5 = True,
-<<<<<<< HEAD
             serializable= "h5",
-=======
-            serializable= serializable,
->>>>>>> 3afa658b
             is_printable= True,
             comparisons = "== !=",
             doc = doc
@@ -118,42 +110,35 @@
 ##   MeshDLRImFreq
 ########################
 
-m = make_mesh( py_type = "MeshDLRImFreq", c_tag = "dlr_imfreq", serializable="h5",
+m = make_mesh( py_type = "MeshDLRImFreq", c_tag = "dlr_imfreq",
         doc="""Mesh of DLR Matsubara frequencies
 
         Parameters
         ----------
         beta : float
             Inverse temperature
-        S : str
+        statistic : str
             Statistic, 'Fermion' or 'Boson'
         n_iw : int [default=1025]
             Number of positive Matsubara frequencies
         """)
-m.add_constructor(signature = "(double beta, statistic_enum S, double lambda, double eps)")
-m.add_property(name = "beta",
-               getter = cfunction(calling_pattern="double result = self_c.domain().beta",
-               signature = "double()",
-               doc = "Inverse temperature"))
-m.add_property(name = "statistic",
-               getter = cfunction(calling_pattern="statistic_enum result = self_c.domain().statistic", signature = "statistic_enum()"),
-               doc = "Statistic")
-m.add_property(name = "size",
-               getter = cfunction(calling_pattern="long result = self_c.size()",
-               signature = "long()",
-               doc = "DLR rank"))
-m.add_property(name = "__len__",
-               getter = cfunction(calling_pattern="long result = self_c.size()",
-               signature = "long()",
-               doc = "DLR rank"))
+m.add_constructor(signature = "(double beta, statistic_enum statistic, double lambda, double eps)")
+m.add_property(name = "beta",
+               getter = cfunction(calling_pattern="double result = self_c.beta",
+               signature = "double()",
+               doc = "Inverse temperature"))
+m.add_property(name = "statistic",
+               getter = cfunction(calling_pattern="statistic_enum result = self_c.statistic",
+               signature = "statistic_enum()"),
+               doc = "Statistic")
+m.add_property(name = "lamb",
+               getter = cfunction(calling_pattern="double result = self_c.lambda",
+               signature = "double()",
+               doc = "DLR lambda parameter"))
 m.add_property(name = "eps",
-               getter = cfunction(calling_pattern="double result = self_c.eps()",
+               getter = cfunction(calling_pattern="double result = self_c.eps",
                signature = "double()",
                doc = "DLR epsilon accuracy"))
-m.add_property(name = "lamb",
-               getter = cfunction(calling_pattern="double result = self_c.lambda()",
-               signature = "double()",
-               doc = "DLR lambda parameter"))
 
 module.add_class(m)
 
@@ -193,7 +178,7 @@
 ##   MeshDLRImTime
 ########################
 
-m = make_mesh(py_type = "MeshDLRImTime", c_tag = "dlr_imtime", serializable="h5",
+m = make_mesh(py_type = "MeshDLRImTime", c_tag = "dlr_imtime",
         doc =  """Mesh of DLR imaginary times
 
         Mesh-points are evenly distributed in the interval [0,beta]
@@ -203,35 +188,28 @@
         ----------
         beta : float
             Inverse temperature
-        S : str
+        statistic : str
             Statistic, 'Fermion' or 'Boson'
         n_tau : int
             Number of mesh-points
         """)
-m.add_constructor(signature = "(double beta, statistic_enum S, double lambda, double eps)")
-m.add_property(name = "beta",
-               getter = cfunction(calling_pattern="double result = self_c.domain().beta",
-               signature = "double()",
-               doc = "Inverse temperature"))
-m.add_property(name = "statistic",
-               getter = cfunction(calling_pattern="statistic_enum result = self_c.domain().statistic", signature = "statistic_enum()"),
-               doc = "Statistic")
-m.add_property(name = "size",
-               getter = cfunction(calling_pattern="long result = self_c.size()",
-               signature = "long()",
-               doc = "DLR rank"))
-m.add_property(name = "__len__",
-               getter = cfunction(calling_pattern="long result = self_c.size()",
-               signature = "long()",
-               doc = "DLR rank"))
+m.add_constructor(signature = "(double beta, statistic_enum statistic, double lambda, double eps)")
+m.add_property(name = "beta",
+               getter = cfunction(calling_pattern="double result = self_c.beta",
+               signature = "double()",
+               doc = "Inverse temperature"))
+m.add_property(name = "statistic",
+               getter = cfunction(calling_pattern="statistic_enum result = self_c.statistic",
+               signature = "statistic_enum()"),
+               doc = "Statistic")
+m.add_property(name = "lamb",
+               getter = cfunction(calling_pattern="double result = self_c.lambda",
+               signature = "double()",
+               doc = "DLR lambda parameter"))
 m.add_property(name = "eps",
-               getter = cfunction(calling_pattern="double result = self_c.eps()",
+               getter = cfunction(calling_pattern="double result = self_c.eps",
                signature = "double()",
                doc = "DLR epsilon accuracy"))
-m.add_property(name = "lamb",
-               getter = cfunction(calling_pattern="double result = self_c.lambda()",
-               signature = "double()",
-               doc = "DLR lambda parameter"))
 
 module.add_class(m)
 
@@ -239,7 +217,7 @@
 ##   MeshDLRCoeffs
 ########################
 
-m = make_mesh(py_type = "MeshDLRCoeffs", c_tag = "dlr_coeffs", serializable="h5",
+m = make_mesh(py_type = "MeshDLRCoeffs", c_tag = "dlr_coeffs",
         doc =  """Mesh of DLR imaginary times
 
         Mesh-points are evenly distributed in the interval [0,beta]
@@ -249,41 +227,35 @@
         ----------
         beta : float
             Inverse temperature
-        S : str
+        statistic : str
             Statistic, 'Fermion' or 'Boson'
         n_tau : int
             Number of mesh-points
         """)
-m.add_constructor(signature = "(double beta, statistic_enum S, double lambda, double eps)")
-m.add_property(name = "beta",
-               getter = cfunction(calling_pattern="double result = self_c.domain().beta",
-               signature = "double()",
-               doc = "Inverse temperature"))
-m.add_property(name = "statistic",
-               getter = cfunction(calling_pattern="statistic_enum result = self_c.domain().statistic", signature = "statistic_enum()"),
-               doc = "Statistic")
-m.add_property(name = "size",
-               getter = cfunction(calling_pattern="long result = self_c.size()",
-               signature = "long()",
-               doc = "DLR rank"))
-m.add_property(name = "__len__",
-               getter = cfunction(calling_pattern="long result = self_c.size()",
-               signature = "long()",
-               doc = "DLR rank"))
+m.add_constructor(signature = "(double beta, statistic_enum statistic, double lambda, double eps)")
+m.add_property(name = "beta",
+               getter = cfunction(calling_pattern="double result = self_c.beta",
+               signature = "double()",
+               doc = "Inverse temperature"))
+m.add_property(name = "statistic",
+               getter = cfunction(calling_pattern="statistic_enum result = self_c.statistic",
+               signature = "statistic_enum()"),
+               doc = "Statistic")
+m.add_property(name = "lamb",
+               getter = cfunction(calling_pattern="double result = self_c.lambda",
+               signature = "double()",
+               doc = "DLR lambda parameter"))
 m.add_property(name = "eps",
-               getter = cfunction(calling_pattern="double result = self_c.eps()",
+               getter = cfunction(calling_pattern="double result = self_c.eps",
                signature = "double()",
                doc = "DLR epsilon accuracy"))
-m.add_property(name = "lamb",
-               getter = cfunction(calling_pattern="double result = self_c.lambda()",
-               signature = "double()",
-               doc = "DLR lambda parameter"))
 
 module.add_class(m)
 
 ########################
 ##   MeshLegendre
 ########################
+
 
 # the mesh
 m = make_mesh( py_type = "MeshLegendre", c_tag = "triqs::mesh::legendre", with_values = False,
@@ -483,6 +455,8 @@
 # ---------------------- make_adjoint_mesh --------------------
 module.add_function("imfreq triqs::mesh::make_adjoint_mesh(imtime m, int n_iw = -1)", doc = "Create the adjoint iw-mesh")
 module.add_function("imtime triqs::mesh::make_adjoint_mesh(imfreq m, int n_tau = -1)", doc = "Create the adjoint tau-mesh")
+module.add_function("dlr_imfreq triqs::mesh::make_adjoint_mesh(dlr_imtime m)", doc = "Create the adjoint dlr iw mesh")
+module.add_function("dlr_imtime triqs::mesh::make_adjoint_mesh(dlr_imfreq m)", doc = "Create the adjoint dlr imtime mesh")
 module.add_function("refreq triqs::mesh::make_adjoint_mesh(retime m, bool shift_half_bin = false)", doc = "Create the adjoint w-mesh")
 module.add_function("retime triqs::mesh::make_adjoint_mesh(refreq m, bool shift_half_bin = false)", doc = "Create the adjoint t-mesh")
 module.add_function("brzone triqs::mesh::make_adjoint_mesh(cyclat m)", doc = "Create the adjoint k-mesh")
