--- conflicted
+++ resolved
@@ -182,13 +182,12 @@
   }
 
   /// HDF5 interface
-
-<<<<<<< HEAD
+   
   /// Get HDF5 scheme name
   /**
     @return HDF5 scheme name
    */
-  friend std::string get_triqs_hdf5_data_scheme(histogram const&);
+  static std::string hdf5_scheme() {return  "Histogram";}
   /// Write histogram to HDF5
   /**
     @param g Enclosing HDF5 group
@@ -203,31 +202,6 @@
     @param h Histogram to read data into
    */
   friend void h5_read(h5::group g, std::string const& name, histogram& h);
-=======
-  static std::string hdf5_scheme() {return  "Histogram";}
-
-  friend void h5_write(h5::group g, std::string const& name, histogram const& h) {
-   h5_write(g, name, h._data);
-   auto ds = g.open_dataset(name);
-   h5_write_attribute(ds, "TRIQS_HDF5_data_scheme", histogram::hdf5_scheme());
-   h5_write_attribute(ds, "a", h.a);
-   h5_write_attribute(ds, "b", h.b);
-   h5_write_attribute(ds, "n_bins", h.n_bins);
-   h5_write_attribute(ds, "n_data_pts", h._n_data_pts);
-   h5_write_attribute(ds, "n_lost_pts", h._n_lost_pts);
-  }
-
-  friend void h5_read(h5::group g, std::string const& name, histogram& h) {
-   h5_read(g, name, h._data);
-   auto ds = g.open_dataset(name);
-   h5_read_attribute(ds, "a", h.a);
-   h5_read_attribute(ds, "b", h.b);
-   h5_read_attribute(ds, "n_bins", h.n_bins);
-   h5_read_attribute(ds, "n_data_pts", h._n_data_pts);
-   h5_read_attribute(ds, "n_lost_pts", h._n_lost_pts);
-   h._init();
-  }
->>>>>>> 65f31b72
 
   /// Output stream insertion
   /**
