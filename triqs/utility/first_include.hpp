--- conflicted
+++ resolved
@@ -22,12 +22,8 @@
 #define TRIQS_ARRAYS_FIRST_INCLUDE_PYTHON_H
 
 // clang but not libc++
-<<<<<<< HEAD
-#if defined(__clang__) and !defined(_LIBCPP_VERSION) and (__clang_major__ <= 3) and (__clang_minor__ <= 4)  and (__clang_patchlevel__ < 2) 
-=======
 //#if defined(__clang__) and !defined(_LIBCPP_VERSION) and (__clang_major__ <= 3) and (__clang_minor__ <= 5)  and (__clang_patchlevel__ < 2) 
 #ifdef TRIQS_ADD_MAX_ALIGN_T_WORKAROUND
->>>>>>> 18db4a92
 // workaround an error in gcc stdlib, but corrected in clang 3.4.2
 typedef long double max_align_t;
 #endif
